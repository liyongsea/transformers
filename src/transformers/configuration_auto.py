--- conflicted
+++ resolved
@@ -20,11 +20,8 @@
 from .configuration_albert import ALBERT_PRETRAINED_CONFIG_ARCHIVE_MAP, AlbertConfig
 from .configuration_bart import BART_PRETRAINED_CONFIG_ARCHIVE_MAP, BartConfig
 from .configuration_bert import BERT_PRETRAINED_CONFIG_ARCHIVE_MAP, BertConfig
-<<<<<<< HEAD
+from .configuration_bert_generation import BertGenerationConfig
 from .configuration_blenderbot import BLENDERBOT_PRETRAINED_CONFIG_ARCHIVE_MAP, BlenderbotConfig
-=======
-from .configuration_bert_generation import BertGenerationConfig
->>>>>>> 492bb6aa
 from .configuration_camembert import CAMEMBERT_PRETRAINED_CONFIG_ARCHIVE_MAP, CamembertConfig
 from .configuration_ctrl import CTRL_PRETRAINED_CONFIG_ARCHIVE_MAP, CTRLConfig
 from .configuration_distilbert import DISTILBERT_PRETRAINED_CONFIG_ARCHIVE_MAP, DistilBertConfig
@@ -92,28 +89,10 @@
         ("camembert", CamembertConfig),
         ("xlm-roberta", XLMRobertaConfig),
         ("pegasus", PegasusConfig),
-<<<<<<< HEAD
-        ("marian", MarianConfig,),
-        ("mbart", MBartConfig,),
-        ("bart", BartConfig,),
-        ("blenderbot", BlenderbotConfig),
-        ("reformer", ReformerConfig,),
-        ("longformer", LongformerConfig,),
-        ("roberta", RobertaConfig,),
-        ("flaubert", FlaubertConfig,),
-        ("bert", BertConfig,),
-        ("openai-gpt", OpenAIGPTConfig,),
-        ("gpt2", GPT2Config,),
-        ("transfo-xl", TransfoXLConfig,),
-        ("xlnet", XLNetConfig,),
-        ("xlm", XLMConfig,),
-        ("ctrl", CTRLConfig,),
-        ("electra", ElectraConfig,),
-        ("encoder-decoder", EncoderDecoderConfig,),
-=======
         ("marian", MarianConfig),
         ("mbart", MBartConfig),
         ("bart", BartConfig),
+        ("blenderbot", BlenderbotConfig),
         ("reformer", ReformerConfig),
         ("longformer", LongformerConfig),
         ("roberta", RobertaConfig),
@@ -143,6 +122,7 @@
         ("camembert", "CamemBERT"),
         ("xlm-roberta", "XLM-RoBERTa"),
         ("pegasus", "Pegasus"),
+        ("blenderbot", "Blenderbot"),
         ("marian", "Marian"),
         ("mbart", "mBART"),
         ("bart", "BART"),
@@ -161,7 +141,6 @@
         ("encoder-decoder", "Encoder decoder"),
         ("funnel", "Funnel Transformer"),
         ("lxmert", "LXMERT"),
->>>>>>> 492bb6aa
     ]
 )
 
